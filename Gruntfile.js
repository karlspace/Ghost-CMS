--- conflicted
+++ resolved
@@ -28,7 +28,7 @@
     }()),
 
     // ## Grunt configuration
-    //
+
     configureGrunt = function (grunt) {
 
         // *This is not useful but required for jshint*
@@ -95,10 +95,6 @@
                     }
                 },
                 express: {
-<<<<<<< HEAD
-=======
-                    // Restart any time clientold or server js files change
->>>>>>> 45076db7
                     files:  ['core/server.js', 'core/server/**/*.js'],
                     tasks:  ['express:dev'],
                     options: {
@@ -172,7 +168,6 @@
                 // Linting rules for client side javascript code
                 client: {
                     options: {
-<<<<<<< HEAD
                         predef: {
                             document: true,
                             window: true,
@@ -181,20 +176,9 @@
                             Ember: true,
                             Em: true,
                             DS: true,
-                            $: true
-=======
-                        "predef": {
-                            "document": true,
-                            "window": true,
-                            "location": true,
-                            "setTimeout": true,
-                            "Ember": true,
-                            "Em": true,
-                            "DS": true,
-                            "$": true,
-                            "validator": true,
-                            "ic": true
->>>>>>> 45076db7
+                            $: true,
+                            validator: true,
+                            ic: true
                         },
                         node: false,
                         browser: true,
@@ -244,18 +228,7 @@
                     src: ['core/test/unit/**/*_spec.js']
                 },
 
-<<<<<<< HEAD
                 // ##### Groups of unit tests
-=======
-                model: {
-                    src: ['core/test/integration/**/model*_spec.js']
-                },
-
-                clientold: {
-                    src: ['core/test/unit/**/clientold*_spec.js']
-                },
-
->>>>>>> 45076db7
                 server: {
                     src: ['core/test/unit/**/server*_spec.js']
                 },
@@ -332,13 +305,8 @@
                 }
             },
 
-<<<<<<< HEAD
             // ### grunt-contrib-handlebars
-            // Compile handlebars templates into a JST file for the admin client
-=======
-            // ### Config for grunt-contrib-handlebars
-            // Compile templates for admin clientold
->>>>>>> 45076db7
+            // Compile handlebars templates into a JST file for the admin client (old)
             handlebars: {
                 core: {
                     options: {
@@ -354,7 +322,7 @@
                 }
             },
 
-            // ### Config for grunt-ember-templates
+            // ### grunt-ember-templates
             // Compiles handlebar templates for ember
             emberTemplates: {
                 dev: {
@@ -371,7 +339,7 @@
                 }
             },
 
-            // ### Config for grunt-es6-module-transpiler
+            // ### grunt-es6-module-transpiler
             // Compiles Ember es6 modules
             transpile: {
                 client: {
@@ -388,7 +356,7 @@
                 }
             },
 
-            // ### Config for grunt-es6-module-transpiler
+            // ### grunt-es6-module-transpiler
             // Compiles Ember es6 modules
             concat_sourcemap: {
                 client: {
@@ -407,27 +375,10 @@
                     dest: 'docs',
                     src: ['.'],
                     options: {
-<<<<<<< HEAD
                         onlyUpdated: true,
                         exclude: 'node_modules,.git,.tmp,bower_components,content,*built,*test,*doc*,*vendor,' +
                             'config.js,coverage.html,.travis.yml,*.min.css,screen.css',
                         extras: ['fileSearch']
-=======
-                        'out': './docs/',
-                        'glob': [
-                            'README.md',
-                            'config.example.js',
-                            'index.js',
-                            'core/*.js',
-                            'core/server/**/*.js',
-                            'core/shared/**/*.js',
-                            'core/clientold/**/*.js'
-                        ],
-                        'except': [
-                            '!core/**/vendor/**/*.js',
-                            '!core/clientold/tpl/**/*.js'
-                        ]
->>>>>>> 45076db7
                     }
                 }
             },
@@ -551,15 +502,9 @@
                             'core/shared/lib/showdown/extensions/ghostimagepreview.js',
                             'core/shared/lib/showdown/extensions/ghostgfm.js',
 
-<<<<<<< HEAD
                             // TODO: Remove or replace
-                            'core/client/assets/vendor/shortcuts.js',
-                            'core/client/assets/vendor/to-title-case.js',
-=======
-                            // ToDo: Remove or replace
                             'core/clientold/assets/vendor/shortcuts.js',
                             'core/clientold/assets/vendor/to-title-case.js',
->>>>>>> 45076db7
 
                             'bower_components/Countable/Countable.js',
                             'bower_components/fastclick/lib/fastclick.js',
@@ -641,15 +586,9 @@
                             'core/shared/lib/showdown/extensions/ghostimagepreview.js',
                             'core/shared/lib/showdown/extensions/ghostgfm.js',
 
-<<<<<<< HEAD
                             // TODO: Remove or replace
-                            'core/client/assets/vendor/shortcuts.js',
-                            'core/client/assets/vendor/to-title-case.js',
-=======
-                            // ToDo: Remove or replace
                             'core/clientold/assets/vendor/shortcuts.js',
                             'core/clientold/assets/vendor/to-title-case.js',
->>>>>>> 45076db7
 
                             'bower_components/Countable/Countable.js',
                             'bower_components/fastclick/lib/fastclick.js',
@@ -789,7 +728,6 @@
             });
         });
 
-<<<<<<< HEAD
         // ### Validate
         // **Main testing task**
         //
@@ -926,38 +864,6 @@
         // `master` is an unstable branch and shouldn't be used in production as you run the risk of ending up with a
         // database in an unrecoverable state. Instead there is a branch called `stable` which is the equivalent of the
         // release zip for git users.
-=======
-        grunt.registerTask('release',
-            'Release task - creates a final built zip\n' +
-            ' - Do our standard build steps (handlebars, etc)\n' +
-            ' - Generate changelog for the past 14 releases\n' +
-            ' - Copy files to release-folder/#/#{version} directory\n' +
-            ' - Clean out unnecessary files (travis, .git*, .af*, .groc*)\n' +
-            ' - Zip files in release-folder to dist-folder/#{version} directory',
-            [
-                'shell:bower',
-                'handlebars',
-                'concat',
-                'uglify',
-                'clean:release',
-                'copy:release',
-                'compress:release'
-            ]);
-
-        grunt.registerTask('dev',
-            'Dev Mode; watch files and restart server on changes',
-            [
-                'handlebars',
-                'concat',
-                'emberBuild',
-                'copy:dev',
-                'express:dev',
-                'watch'
-            ]);
-
-        // ### Warn git users not ot use master in production
-
->>>>>>> 45076db7
         grunt.registerTask('master-warn',
             'Outputs a warning to runners of grunt prod, that master shouldn\'t be used for live blogs',
             function () {
@@ -966,8 +872,12 @@
                 console.log('Use the', 'stable'.bold, 'branch for live blogs.', 'Never'.bold, 'master!');
             });
 
-
-<<<<<<< HEAD
+        // ### Ember Build *(Utility Task)*
+        // All tasks related to building the Ember client code including transpiling ES6 modules and building templates
+        grunt.registerTask('emberBuild', 'Build Ember JS & templates for development',
+            ['clean:tmp', 'emberTemplates:dev', 'transpile', 'concat_sourcemap']);
+
+
         // ### Init assets
         // `grunt init` - will run an initial asset build for you
         //
@@ -995,7 +905,7 @@
         // Compiles handlebars templates, concatenates javascript files for the admin UI into a handful of files instead
         // of many files, and makes sure the bower dependencies are in the right place.
         grunt.registerTask('default', 'Build JS & templates for development',
-            ['update_submodules', 'handlebars', 'concat', 'copy:dev']);
+            ['update_submodules', 'handlebars', 'concat', 'copy:dev', 'emberBuild']);
 
         // ### Live reload
         // `grunt dev` - build assets on the fly whilst developing
@@ -1009,7 +919,7 @@
         //
         // Note that the current implementation of watch only works with casper, not other themes.
         grunt.registerTask('dev', 'Dev Mode; watch files and restart server on changes',
-           ['handlebars', 'concat', 'copy:dev', 'express:dev', 'watch']);
+           ['handlebars', 'concat', 'copy:dev', 'emberBuild', 'express:dev', 'watch']);
 
         // ### Release
         // Run `grunt release` to create a Ghost release zip file.
@@ -1023,51 +933,6 @@
             ' - Clean out unnecessary files (travis, .git*, etc)\n' +
             ' - Zip files in release-folder to dist-folder/#{version} directory',
             ['shell:bower', 'handlebars', 'concat', 'uglify', 'clean:release', 'copy:release', 'compress:release']);
-=======
-        // ### Find out more about grunt task usage
-
-        grunt.registerTask('help',
-            'Outputs help information if you type `grunt help` instead of `grunt --help`',
-            function () {
-                console.log('Type `grunt --help` to get the details of available grunt tasks, or alternatively visit https://github.com/TryGhost/Ghost/wiki/Grunt-Toolkit');
-            });
-
-        // ### Running the test suites
-
-        grunt.registerTask('test-unit', 'Run unit tests (mocha)', ['clean:test', 'setTestEnv', 'loadConfig', 'mochacli:unit']);
-
-        grunt.registerTask('test-integration', 'Run integration tests (mocha + db access)', ['clean:test', 'setTestEnv', 'loadConfig', 'mochacli:integration']);
-
-        grunt.registerTask('test-functional', 'Run functional interface tests (CasperJS)', ['clean:test', 'setTestEnv', 'loadConfig', 'copy:dev', 'express:test', 'spawn-casperjs', 'express:test:stop']);
-
-        grunt.registerTask('test-routes', 'Run functional route tests (mocha)', ['clean:test', 'setTestEnv', 'loadConfig', 'mochacli:routes']);
-
-        grunt.registerTask('validate', 'Run tests and lint code', ['shell:bower', 'concat:dev', 'jshint', 'test-routes', 'test-unit', 'test-integration', 'test-functional']);
-
-
-        // ### Coverage report for Unit and Integration Tests
-
-        grunt.registerTask('test-coverage', 'Generate unit and integration (mocha) tests coverage report', ['clean:test', 'setTestEnv', 'loadConfig', 'shell:coverage']);
-
-
-        // ### Documentation
-
-        grunt.registerTask('docs', 'Generate Docs', ['groc']);
-
-
-        // ### Tools for building assets
-
-        grunt.registerTask('init', 'Prepare the project for development', ['shell:bower', 'default']);
-
-        // Before running in production mode
-        grunt.registerTask('prod', 'Build JS & templates for production', ['handlebars', 'concat', 'uglify', 'copy:prod', 'master-warn']);
-
-        // All tasks related to building the Ember client code
-        grunt.registerTask('emberBuild', 'Build Ember JS & templates for development', ['clean:tmp', 'emberTemplates:dev', 'transpile', 'concat_sourcemap']);
-
-        // When you just say 'grunt'
-        grunt.registerTask('default', 'Build JS & templates for development', ['update_submodules', 'handlebars', 'concat', 'copy:dev', 'emberBuild']);
->>>>>>> 45076db7
     };
 
 // Export the configuration
