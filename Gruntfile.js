// # Gruntfile - Task automation for Ghost
// Run various tasks when developing for and working with Ghost
// Run `grunt --help` or visit https://github.com/TryGhost/Ghost/wiki/Grunt-Toolkit/ for usage instructions

var path           = require('path'),
    when           = require('when'),
    semver         = require('semver'),
    fs             = require('fs'),
    _              = require('lodash'),
    spawn          = require('child_process').spawn,
    buildDirectory = path.resolve(process.cwd(), '.build'),
    distDirectory  = path.resolve(process.cwd(), '.dist'),
    bootstrap      = require('./core/bootstrap'),


    // ## Build File Patterns
    // a list of files and paterns to process and exclude when running builds & releases
    // It is taken from the .npmignore file and all patterns are inverted as the .npmignore
    // file defines what to ignore, whereas we want to define what to include.
    buildGlob = (function () {
        /*jslint stupid:true */
        return fs.readFileSync('.npmignore', {encoding: 'utf8'}).split('\n').map(function (pattern) {
            if (pattern[0] === '!') {
                return pattern.substr(1);
            }
            return '!' + pattern;
        });
    }()),

    // ## Grunt configuration

    configureGrunt = function (grunt) {

        // load all grunt tasks
        require('matchdep').filterDev(['grunt-*', '!grunt-cli']).forEach(grunt.loadNpmTasks);

        var cfg = {
            // Common paths to be used by tasks
            paths: {
                // adminAssets: './core/client/', ?? who knows...
                adminOldAssets: './core/clientold/assets',
                build: buildDirectory,
                releaseBuild: path.join(buildDirectory, 'release'),
                dist: distDirectory,
                releaseDist: path.join(distDirectory, 'release')
            },
            buildType: 'Build',
            pkg: grunt.file.readJSON('package.json'),

            // ### Config for grunt-contrib-watch
            // Watch files and livereload in the browser during development
            watch: {
                handlebars: {
                    files: ['core/clientold/tpl/**/*.hbs'],
                    tasks: ['handlebars']
                },
                emberTemplates: {
                    files: 'core/client/templates/**/*.hbs',
                    tasks: ['emberTemplates']
                },
                ember: {
                    files: [
                        'core/client/**/*.js'
                    ],
                    tasks: ['transpile', 'concat_sourcemap']
                },
                sass: {
                    files: ['<%= paths.adminOldAssets %>/sass/**/*'],
                    tasks: ['sass:admin']
                },
                concat: {
                    files: [
                        'core/clientold/*.js',
                        'core/clientold/helpers/*.js',
                        'core/clientold/models/*.js',
                        'core/clientold/tpl/*.js',
                        'core/clientold/views/*.js'
                    ],
                    tasks: ['concat']
                },
                livereload: {
                    files: [
                        // Theme CSS
                        'content/themes/casper/css/*.css',
                        // Theme JS
                        'content/themes/casper/js/*.js',
                        // Admin CSS
                        '<%= paths.adminOldAssets %>/css/*.css',
                        // Admin JS
                        'core/built/scripts/*.js'
                    ],
                    options: {
                        livereload: true
                    }
                },
                express: {
                    // Restart any time clientold or server js files change
                    files:  ['core/server.js', 'core/server/**/*.js'],
                    tasks:  ['express:dev'],
                    options: {
                        //Without this option specified express won't be reloaded
                        nospawn: true
                    }
                }
            },

            // ### Config for grunt-express-server
            // Start our server in development
            express: {
                options: {
                    script: 'index.js',
                    output: 'Ghost is running'
                },

                dev: {
                    options: {
                        //output: 'Express server listening on address:.*$'
                    }
                },
                test: {
                    options: {
                        node_env: 'testing'
                    }
                }
            },

            // ### Config for grunt-contrib-jshint
            // JSHint all the things!
            jshint: {
                server: {
                    options: {
                        // node environment
                        node: true,
                        // browser environment
                        browser: false,
                        // allow dangling underscores in var names
                        nomen: false,
                        // don't require use strict pragma
                        strict: false,
                        sub: true,
                        eqeqeq: true,
                        laxbreak: true,
                        bitwise: true,
                        curly: true,
                        forin: true,
                        immed: true,
                        latedef: true,
                        newcap: true,
                        noarg: true,
                        noempty: true,
                        nonew: true,
                        plusplus: true,
                        regexp: true,
                        undef: true,
                        unused: true,
                        trailing: true,
                        indent: 4,
                        onevar: true,
                        white: true
                    },
                    files: {
                        src: [
                            '*.js',
                            'core/*.js',
                            'core/server/**/*.js'
                        ]
                    }
                },
                client: {
                    options: {
                        "predef": {
                            "document": true,
                            "window": true,
                            "location": true,
                            "setTimeout": true,
                            "Ember": true,
                            "Em": true,
                            "DS": true,
                            "$": true
                        },
                        // node environment
                        node: false,
                        // browser environment
                        browser: true,
                        // allow dangling underscores in var names
                        nomen: false,
                        bitwise: true,
                        curly: true,
                        eqeqeq: true,
                        forin: true,
                        immed: true,
                        latedef: true,
                        newcap: true,
                        noarg: true,
                        noempty: true,
                        nonew: true,
                        plusplus: true,
                        regexp: true,
                        undef: true,
                        unused: true,
                        trailing: true,
                        indent: 4,
                        esnext: true,
                        onevar: true,
                        white: true
                    },
                    files: {
<<<<<<< HEAD
                        src: 'core/client/**/*.js'
                    },
                    exclude: [
                        'core/client/templates/**/*.js'
                    ]
=======
                        src: [
                            'core/client/**/*.js',
                            // Ignore files
                            '!core/client/assets/vendor/**/*.js',
                            '!core/client/tpl/**/*.js'
                        ]
                    }
>>>>>>> 75caeb93
                },
                shared: {
                    options: {
                        // node environment
                        node: true,
                        // browser environment
                        browser: false,
                        // don't require use strict pragma
                        strict: false,
                        // allow dangling underscores in var names
                        nomen: false,
                        bitwise: true,
                        curly: true,
                        eqeqeq: true,
                        forin: true,
                        immed: true,
                        latedef: true,
                        newcap: true,
                        noarg: true,
                        noempty: true,
                        nonew: true,
                        plusplus: true,
                        regexp: true,
                        undef: true,
                        unused: true,
                        trailing: true,
                        indent: 4,
                        onevar: true,
                        white: true
                    },
                    files: {
                        src: [
                            'core/shared/**/*.js',
                            // Ignore files
                            '!core/shared/vendor/**/*.js',
                            '!core/shared/lib/**/*.js'
                        ]
                    }
                }
            },

            // ### Config for grunt-mocha-cli
            // Run mocha unit tests
            mochacli: {
                options: {
                    ui: 'bdd',
                    reporter: 'spec',
                    timeout: '15000'
                },

                unit: {
                    src: ['core/test/unit/**/*_spec.js']
                },

                model: {
                    src: ['core/test/integration/**/model*_spec.js']
                },

                clientold: {
                    src: ['core/test/unit/**/clientold*_spec.js']
                },

                server: {
                    src: ['core/test/unit/**/server*_spec.js']
                },

                shared: {
                    src: ['core/test/unit/**/shared*_spec.js']
                },

                perm: {
                    src: ['core/test/unit/**/permissions_spec.js']
                },

                migrate: {
                    src: [
                        'core/test/unit/**/export_spec.js',
                        'core/test/unit/**/import_spec.js'
                    ]
                },

                storage: {
                    src: ['core/test/unit/**/storage*_spec.js']
                },

                integration: {
                    src: [
                        'core/test/integration/**/model*_spec.js',
                        'core/test/integration/**/api*_spec.js'
                    ]
                },

                api: {
                    src: ['core/test/functional/api/*_test.js']
                },

                routes: {
                    src: ['core/test/functional/routes/*_test.js']
                }
            },

            // ### Config for grunt-contrib-sass
            // Compile all the SASS!
            sass: {
                admin: {
                    files: {
                        '<%= paths.adminOldAssets %>/css/screen.css': '<%= paths.adminOldAssets %>/sass/screen.scss'
                    }
                },
                compress: {
                    options: {
                        style: 'compressed'
                    },
                    files: {
                        '<%= paths.adminOldAssets %>/css/screen.css': '<%= paths.adminOldAssets %>/sass/screen.scss'
                    }
                }
            },

            // ### config for grunt-shell
            // command line tools
            shell: {
                // run bundle
                bundle: {
                    command: 'bundle install'
                },
                // install bourbon
                bourbon: {
                    command: 'bourbon install --path <%= paths.adminOldAssets %>/sass/modules/'
                },
                bower: {
                    command: path.resolve(__dirname + '/node_modules/.bin/bower install'),
                    options: {
                        stdout: true
                    }
                },
                // generate coverage report
                coverage: {
                    command: function () {
                        // will work on windows only if mocha is globally installed
                        var cmd = !!process.platform.match(/^win/) ? 'mocha' : './node_modules/mocha/bin/mocha';
                        return cmd + ' --timeout 15000 --reporter html-cov > coverage.html ./core/test/blanket_coverage.js';
                    },
                    execOptions: {
                        env: 'NODE_ENV=' + process.env.NODE_ENV
                    }
                }
            },

            // ### Config for grunt-contrib-handlebars
            // Compile templates for admin clientold
            handlebars: {
                core: {
                    options: {
                        namespace: 'JST',
                        processName: function (filename) {
                            filename = filename.replace('core/clientold/tpl/', '');
                            return filename.replace('.hbs', '');
                        }
                    },
                    files: {
                        'core/clientold/tpl/hbs-tpl.js': 'core/clientold/tpl/**/*.hbs'
                    }
                }
            },

            // ### Config for grunt-ember-templates
            // Compiles handlebar templates for ember
            emberTemplates: {
                dev: {
                    options: {
                        templateBasePath: /core\/client\//,
                        templateFileExtensions: /\.hbs/,
                        templateRegistration: function (name, template) {
                            return grunt.config.process("define('ghost/") + name + "', ['exports'], function(__exports__){ __exports__['default'] = " + template + "; });";
                        }
                    },
                    files: {
                        "core/built/scripts/templates-ember.js": "core/client/templates/**/*.hbs"
                    }
                }
            },

            // ### Config for grunt-es6-module-transpiler
            // Compiles Ember es6 modules
            transpile: {
                client: {
                    type: 'amd',
                    moduleName: function (path) {
                        return 'ghost/' + path;
                    },
                    files: [{
                        expand: true,
                        cwd: 'core/client/',
                        src: ['**/*.js'],
                        dest: '.tmp/ember-transpiled/'
                    }]
                }
            },

            // ### Config for grunt-es6-module-transpiler
            // Compiles Ember es6 modules
            concat_sourcemap: {
                client: {
                    src: ['.tmp/ember-transpiled/**/*.js'],
                    dest: 'core/built/scripts/ghost-dev-ember.js',
                    options: {
                        sourcesContent: true
                    }
                }
            },

            // ### Config for grunt-groc
            // Generate documentation from code
            groc: {
                docs: {
                    options: {
                        'out': './docs/',
                        'glob': [
                            'README.md',
                            'config.example.js',
                            'index.js',
                            'core/*.js',
                            'core/server/**/*.js',
                            'core/shared/**/*.js',
                            'core/clientold/**/*.js'
                        ],
                        'except': [
                            '!core/**/vendor/**/*.js',
                            '!core/clientold/tpl/**/*.js'
                        ]
                    }
                }
            },

            // ### Config for grunt-contrib-clean
            // Clean up files as part of other tasks
            clean: {
                release: {
                    src: ['<%= paths.releaseBuild %>/**']
                },
                test: {
                    src: ['content/data/ghost-test.db']
                }
            },

            // ### Config for grunt-contrib-copy
            // Prepare files for builds / releases
            copy: {
                dev: {
                    files: [{
                        cwd: 'bower_components/jquery/dist/',
                        src: 'jquery.js',
                        dest: 'core/built/public/',
                        expand: true
                    }]
                },
                prod: {
                    files: [{
                        cwd: 'bower_components/jquery/dist/',
                        src: 'jquery.js',
                        dest: 'core/built/public/',
                        expand: true
                    }]
                },
                release: {
                    files: [{
                        cwd: 'bower_components/jquery/dist/',
                        src: 'jquery.js',
                        dest: 'core/built/public/',
                        expand: true
                    }, {
                        expand: true,
                        src: buildGlob,
                        dest: '<%= paths.releaseBuild %>/'
                    }]
                }
            },

            // ### Config for grunt-contrib-compress
            // Zip up builds / releases
            compress: {
                release: {
                    options: {
                        archive: '<%= paths.releaseDist %>/Ghost-<%= pkg.version %>.zip'
                    },
                    expand: true,
                    cwd: '<%= paths.releaseBuild %>/',
                    src: ['**']
                }
            },

            // ### Config for grunt-contrib-concat
            // concatenate multiple JS files into a single file ready for use
            concat: {
                dev: {
                    files: {
                        'core/built/scripts/vendor.js': [
<<<<<<< HEAD
                            'core/shared/vendor/jquery/jquery.js',
                            'core/shared/vendor/jquery/jquery-ui-1.10.3.custom.min.js',
                            'core/clientold/assets/lib/jquery-utils.js',
                            'core/clientold/assets/lib/uploader.js',
                            'core/shared/vendor/lodash.underscore.js',
                            'core/shared/vendor/backbone/backbone.js',
                            'core/shared/vendor/handlebars/handlebars-runtime.js',
                            'core/shared/vendor/moment.js',

                            'core/shared/vendor/jquery/jquery.ui.widget.js',
                            'core/shared/vendor/jquery/jquery.iframe-transport.js',
                            'core/shared/vendor/jquery/jquery.fileupload.js',

                            'core/clientold/assets/vendor/codemirror/codemirror.js',
                            'core/clientold/assets/vendor/codemirror/addon/mode/overlay.js',
                            'core/clientold/assets/vendor/codemirror/mode/markdown/markdown.js',
                            'core/clientold/assets/vendor/codemirror/mode/gfm/gfm.js',
                            'core/clientold/assets/vendor/showdown/showdown.js',
                            'core/clientold/assets/vendor/showdown/extensions/ghostdown.js',
                            'core/shared/vendor/showdown/extensions/github.js',
                            'core/clientold/assets/vendor/shortcuts.js',
                            'core/clientold/assets/vendor/validator-client.js',
                            'core/clientold/assets/vendor/countable.js',
                            'core/clientold/assets/vendor/to-title-case.js',
                            'core/clientold/assets/vendor/packery.pkgd.min.js',
                            'core/clientold/assets/vendor/fastclick.js',
                            'core/clientold/assets/vendor/nprogress.js'
=======
                            'bower_components/jquery/dist/jquery.js',
                            'bower_components/jquery-ui/ui/jquery-ui.js',
                            'core/client/assets/lib/jquery-utils.js',
                            'core/client/assets/lib/uploader.js',

                            'bower_components/lodash/dist/lodash.underscore.js',
                            'bower_components/backbone/backbone.js',
                            'bower_components/handlebars.js/dist/handlebars.runtime.js',
                            'bower_components/moment/moment.js',
                            'bower_components/jquery-file-upload/js/jquery.fileupload.js',
                            'bower_components/codemirror/lib/codemirror.js',
                            'bower_components/codemirror/addon/mode/overlay.js',
                            'bower_components/codemirror/mode/markdown/markdown.js',
                            'bower_components/codemirror/mode/gfm/gfm.js',
                            'bower_components/showdown/src/showdown.js',
                            'bower_components/validator-js/validator.js',

                            'core/client/assets/lib/showdown/extensions/ghostdown.js',
                            'core/shared/lib/showdown/extensions/typography.js',
                            'core/shared/lib/showdown/extensions/github.js',

                            // ToDo: Remove or replace
                            'core/client/assets/vendor/shortcuts.js',
                            'core/client/assets/vendor/to-title-case.js',

                            'bower_components/Countable/Countable.js',
                            'bower_components/fastclick/lib/fastclick.js',
                            'bower_components/nprogress/nprogress.js'
>>>>>>> 75caeb93
                        ],

                        'core/built/scripts/helpers.js': [
                            'core/clientold/init.js',

                            'core/clientold/mobile-interactions.js',
                            'core/clientold/toggle.js',
                            'core/clientold/markdown-actions.js',
                            'core/clientold/helpers/index.js'
                        ],

                        'core/built/scripts/templates.js': [
                            'core/clientold/tpl/hbs-tpl.js'
                        ],

                        'core/built/scripts/models.js': [
                            'core/clientold/models/**/*.js'
                        ],

                        'core/built/scripts/views.js': [
                            'core/clientold/views/**/*.js',
                            'core/clientold/router.js'
                        ]
                    }
                },
                'dev-ember': {
                    files: {
                        'core/built/scripts/vendor-ember.js': [
                            'core/shared/vendor/loader.js',
                            'core/shared/vendor/jquery/jquery.js',
                            'core/shared/vendor/handlebars/handlebars.js',
                            'core/shared/vendor/ember/ember.js',
                            'core/shared/vendor/ember-resolver/dist/ember-resolver.js'
                        ]
                    }
                },
                prod: {
                    files: {
                        'core/built/scripts/ghost.js': [
<<<<<<< HEAD
                            'core/shared/vendor/jquery/jquery.js',
                            'core/shared/vendor/jquery/jquery-ui-1.10.3.custom.min.js',
                            'core/clientold/assets/lib/jquery-utils.js',
                            'core/clientold/assets/lib/uploader.js',
                            'core/shared/vendor/lodash.underscore.js',
                            'core/shared/vendor/backbone/backbone.js',
                            'core/shared/vendor/handlebars/handlebars-runtime.js',
                            'core/shared/vendor/moment.js',

                            'core/shared/vendor/jquery/jquery.ui.widget.js',
                            'core/shared/vendor/jquery/jquery.iframe-transport.js',
                            'core/shared/vendor/jquery/jquery.fileupload.js',

                            'core/clientold/assets/vendor/codemirror/codemirror.js',
                            'core/clientold/assets/vendor/codemirror/addon/mode/overlay.js',
                            'core/clientold/assets/vendor/codemirror/mode/markdown/markdown.js',
                            'core/clientold/assets/vendor/codemirror/mode/gfm/gfm.js',
                            'core/clientold/assets/vendor/showdown/showdown.js',
                            'core/clientold/assets/vendor/showdown/extensions/ghostdown.js',
                            'core/shared/vendor/showdown/extensions/github.js',
                            'core/clientold/assets/vendor/shortcuts.js',
                            'core/clientold/assets/vendor/validator-client.js',
                            'core/clientold/assets/vendor/countable.js',
                            'core/clientold/assets/vendor/to-title-case.js',
                            'core/clientold/assets/vendor/packery.pkgd.min.js',
                            'core/clientold/assets/vendor/fastclick.js',
                            'core/clientold/assets/vendor/nprogress.js',
=======
                            'bower_components/jquery/dist/jquery.js',
                            'bower_components/jquery-ui/ui/jquery-ui.js',
                            'core/client/assets/lib/jquery-utils.js',
                            'core/client/assets/lib/uploader.js',

                            'bower_components/lodash/dist/lodash.underscore.js',
                            'bower_components/backbone/backbone.js',
                            'bower_components/handlebars.js/dist/handlebars.runtime.js',
                            'bower_components/moment/moment.js',
                            'bower_components/jquery-file-upload/js/jquery.fileupload.js',
                            'bower_components/codemirror/lib/codemirror.js',
                            'bower_components/codemirror/addon/mode/overlay.js',
                            'bower_components/codemirror/mode/markdown/markdown.js',
                            'bower_components/codemirror/mode/gfm/gfm.js',
                            'bower_components/showdown/src/showdown.js',
                            'bower_components/validator-js/validator.js',

                            'core/client/assets/lib/showdown/extensions/ghostdown.js',
                            'core/shared/lib/showdown/extensions/typography.js',
                            'core/shared/lib/showdown/extensions/github.js',

                            // ToDo: Remove or replace
                            'core/client/assets/vendor/shortcuts.js',
                            'core/client/assets/vendor/to-title-case.js',

                            'bower_components/Countable/Countable.js',
                            'bower_components/fastclick/lib/fastclick.js',
                            'bower_components/nprogress/nprogress.js',
>>>>>>> 75caeb93

                            'core/clientold/init.js',

                            'core/clientold/mobile-interactions.js',
                            'core/clientold/toggle.js',
                            'core/clientold/markdown-actions.js',
                            'core/clientold/helpers/index.js',

                            'core/clientold/tpl/hbs-tpl.js',

                            'core/clientold/models/**/*.js',

                            'core/clientold/views/**/*.js',

                            'core/clientold/router.js'
                        ]
                    }
                }
            },

            // ### Config for grunt-contrib-uglify
            // minify javascript file for production
            uglify: {
                prod: {
                    files: {
                        'core/built/scripts/ghost.min.js': 'core/built/scripts/ghost.js'
                    }
                }
            }
        };

        grunt.initConfig(cfg);


        // ## Custom Tasks

        grunt.registerTask('setTestEnv', 'Use "testing" Ghost config; unless we are running on travis (then show queries for debugging)', function () {
            process.env.NODE_ENV = process.env.TRAVIS ? 'travis-' + process.env.DB : 'testing';
            cfg.express.test.options.node_env = process.env.NODE_ENV;
        });

        grunt.registerTask('loadConfig', function () {
            var done = this.async();
            bootstrap().then(function () {
                done();
            });
        });

        grunt.registerTask('spawn-casperjs', function () {
            var done = this.async(),
                options = ['host', 'noPort', 'port', 'email', 'password'],
                args = ['test']
                           .concat(grunt.option('target') || ['admin/', 'frontend/'])
                           .concat(['--includes=base.js', '--verbose', '--log-level=debug', '--port=2369']);

            // Forward parameters from grunt to casperjs
            _.each(options, function processOption(option) {
                if (grunt.option(option)) {
                    args.push('--' + option + '=' + grunt.option(option));
                }
            });

            grunt.util.spawn({
                cmd: 'casperjs',
                args: args,
                opts: {
                    cwd: path.resolve('core/test/functional'),
                    stdio: 'inherit'
                }
            }, function (error, result, code) {
                /*jshint unused:false*/
                if (error) {
                    grunt.fail.fatal(result.stdout);
                }
                grunt.log.writeln(result.stdout);
                done();
            });
        });

        /* Generate Changelog
         * - Pulls changelog from git, excluding merges.
         * - Uses first line of commit message. Includes committer name.
         */
        grunt.registerTask('changelog', 'Generate changelog from Git', function () {
            // TODO: Break the contents of this task out into a separate module,
            // put on npm. (@cgiffard)

            var done = this.async();

            function git(args, callback, depth) {
                depth = depth || 0;

                if (!depth) {
                    grunt.log.writeln('git ' + args.join(' '));
                }

                var buffer = [];
                spawn('git', args, {
                    // We can reasonably assume the gruntfile will be in the root of the repo.
                    cwd : __dirname,

                    stdio : ['ignore', 'pipe', process.stderr]

                }).on('exit', function (code) {

                    // Process exited correctly but we got no output.
                    // Spawn again, but make sure we don't spiral out of control.
                    // Hack to work around an apparent node bug.
                    //
                    // Frustratingly, it's impossible to distinguish this
                    // bug from a genuine empty log.

                    if (!buffer.length && code === 0 && depth < 20) {
                        return setImmediate(function () {
                            git(args, callback, depth ? depth + 1 : 1);
                        });
                    }

                    if (code === 0) {
                        return callback(buffer.join(''));
                    }

                    // We failed. Git returned a non-standard exit code.
                    grunt.log.error('Git returned a non-zero exit code.');
                    done(false);

                // Push returned data into the buffer
                }).stdout.on('data', buffer.push.bind(buffer));
            }

            // Crazy function for getting around inconsistencies in tagging
            function sortTags(a, b) {
                a = a.tag;
                b = b.tag;

                // NOTE: Accounting for different tagging method for
                // 0.2.1 and up.

                // If we didn't have this issue I'd just pass rcompare
                // into sort directly. Could be something to think about
                // in future.

                if (semver.rcompare(a, '0.2.0') < 0 ||
                        semver.rcompare(b, '0.2.0') < 0) {

                    return semver.rcompare(a, b);
                }

                a = a.split('-');
                b = b.split('-');

                if (semver.rcompare(a[0], b[0]) !== 0) {
                    return semver.rcompare(a[0], b[0]);
                }

                // Using this janky looking integerising-method
                // because it's faster and doesn't result in NaN, which
                // breaks sorting
                /*jslint bitwise: true */
                return (+b[1] | 0) - (+a[1] | 0);
            }

            // Gets tags in master branch, sorts them with semver,
            function getTags(callback) {
                git(['show-ref', '--tags'], function (results) {
                    results = results
                        .split(/\n+/)
                        .filter(function (tag) {
                            return tag.length && tag.match(/\/\d+\.\d+/);
                        })
                        .map(function (tag) {
                            return {
                                'tag': tag.split(/tags\//).pop().trim(),
                                'ref': tag.split(/\s+/).shift().trim()
                            };
                        })
                        .sort(sortTags);

                    callback(results);
                });
            }

            // Parses log to extract commit data.
            function parseLog(data) {
                var commits = [],
                    commitRegex =
                        new RegExp(
                            '\\n*[|\\*\\s]*commit\\s+([a-f0-9]+)' +
                                '\\n[|\\*\\s]*Author:\\s+([^<\\n]+)<([^>\\n]+)>' +
                                '\\n[|\\*\\s]*Date:\\s+([^\\n]+)' +
                                '\\n+[|\\*\\s]*[ ]{4}([^\\n]+)',
                            'ig'
                        );

                // Using String.prototype.replace as a kind of poor-man's substitute
                // for a streaming parser.
                data.replace(
                    commitRegex,
                    function (wholeCommit, hash, author, email, date, message) {
                        /*jshint unused:false*/

                        // The author name and commit message may have trailing space.
                        author = author.trim();
                        message = message.trim();

                        // Reformat date to make it parse-able by JS
                        date =
                            date.replace(
                                /^(\w+)\s(\w+)\s(\d+)\s([\d\:]+)\s(\d+)\s([\+\-\d]+)$/,
                                '$1, $2 $3 $5 $4 $6'
                            );

                        commits.push({
                            'hash': hash,
                            'author': author,
                            'email': email,
                            'date': date,
                            'parsedDate': new Date(Date.parse(date)),
                            'message': message
                        });

                        return null;
                    }
                );

                return commits;
            }

            // Gets git log for specified range.
            function getLog(to, from, callback) {
                var range = from && to ? from + '..' + to : '',
                    args = [ 'log', 'master', '--no-color', '--no-merges', '--graph' ];

                if (range) {
                    args.push(range);
                }

                git(args, function (data) {
                    callback(parseLog(data));
                });
            }

            // Run the job
            getTags(function (tags) {
                var logPath = path.join(__dirname, 'CHANGELOG.md'),
                    log = fs.createWriteStream(logPath),
                    commitCache = {};

                function processTag(tag, callback) {
                    var buffer = '',
                        peek = tag[1];

                    tag = tag[0];

                    getLog(tag.tag, peek.tag, function (commits) {

                        // Use the comparison with HEAD to remove commits which
                        // haven't been included in a build/release yet.

                        if (tag.tag === 'HEAD') {
                            commits.forEach(function (commit) {
                                commitCache[commit.hash] = true;
                            });

                            return callback('');
                        }

                        buffer += '## Release ' + tag.tag + '\n';

                        commits = commits
                            .filter(function (commit) {

                                // Get rid of jenkins' release tagging commits
                                // Remove commits we've already spat out
                                return (
                                    commit.author !== 'TryGhost-Jenkins' &&
                                    !commitCache[commit.hash]
                                );
                            })
                            .map(function (commit) {
                                buffer += '\n* ' + commit.message + ' (_' + commit.author + '_)';
                                commitCache[commit.hash] = true;
                            });

                        if (!commits.length) {
                            buffer += '\nNo changes were made in this build.\n';
                        }

                        callback(buffer + '\n');
                    });
                }

                // Get two weeks' worth of tags
                tags.unshift({'tag': 'HEAD'});

                tags =
                    tags
                        .slice(0, 14)
                        .map(function (tag, index) {
                        return [
                            tag,
                            tags[index + 1] || tags[index]
                        ];
                    });

                log.write('# Ghost Changelog\n\n');
                log.write('_Showing ' + tags.length + ' releases._\n');

                when.reduce(tags,
                    function (prev, tag, idx) {
                        /*jshint unused:false*/
                        return when.promise(function (resolve) {
                            processTag(tag, function (releaseData) {
                                resolve(prev + '\n' + releaseData);
                            });
                        });
                    }, '')
                    .then(function (reducedChangelog) {
                        log.write(reducedChangelog);
                        log.close();
                        done(true);
                    });
            });
        });

        grunt.registerTask('release',
            'Release task - creates a final built zip\n' +
            ' - Do our standard build steps (sass, handlebars, etc)\n' +
            ' - Generate changelog for the past 14 releases\n' +
            ' - Copy files to release-folder/#/#{version} directory\n' +
            ' - Clean out unnecessary files (travis, .git*, .af*, .groc*)\n' +
            ' - Zip files in release-folder to dist-folder/#{version} directory',
            [
                'shell:bourbon',
                'shell:bower',
                'sass:compress',
                'handlebars',
                'concat',
                'uglify',
                'clean:release',
                'copy:release',
                'compress:release'
            ]);

        grunt.registerTask('dev',
            'Dev Mode; watch files and restart server on changes',
            [
                'sass:admin',
                'handlebars',
                'concat',
<<<<<<< HEAD
                'emberBuild',
=======
                'copy:dev',
>>>>>>> 75caeb93
                'express:dev',
                'watch'
            ]);

        // ### Find out more about grunt task usage

        grunt.registerTask('help',
            'Outputs help information if you type `grunt help` instead of `grunt --help`',
            function () {
                console.log('Type `grunt --help` to get the details of available grunt tasks, or alternatively visit https://github.com/TryGhost/Ghost/wiki/Grunt-Toolkit');
            });


        // ### Running the test suites

        grunt.registerTask('test-unit', 'Run unit tests (mocha)', ['clean:test', 'setTestEnv', 'loadConfig', 'mochacli:unit']);

        grunt.registerTask('test-integration', 'Run integration tests (mocha + db access)', ['clean:test', 'setTestEnv', 'loadConfig', 'mochacli:integration']);

        grunt.registerTask('test-functional', 'Run functional interface tests (CasperJS)', ['clean:test', 'setTestEnv', 'loadConfig', 'copy:dev', 'express:test', 'spawn-casperjs', 'express:test:stop']);

        grunt.registerTask('test-api', 'Run functional api tests (mocha)', ['clean:test', 'setTestEnv', 'loadConfig', 'express:test', 'mochacli:api', 'express:test:stop']);

        grunt.registerTask('test-routes', 'Run functional route tests (mocha)', ['clean:test', 'setTestEnv', 'loadConfig', 'express:test', 'mochacli:routes', 'express:test:stop']);

        grunt.registerTask('validate', 'Run tests and lint code', ['jshint', 'test-routes', 'test-unit', 'test-api', 'test-integration', 'test-functional']);


        // ### Coverage report for Unit and Integration Tests

        grunt.registerTask('test-coverage', 'Generate unit and integration (mocha) tests coverage report', ['clean:test', 'setTestEnv', 'loadConfig', 'shell:coverage']);


        // ### Documentation

        grunt.registerTask('docs', 'Generate Docs', ['groc']);


        // ### Tools for building assets

        grunt.registerTask('init', 'Prepare the project for development', ['shell:bundle', 'shell:bourbon', 'shell:bower', 'default']);

        // Before running in production mode
        grunt.registerTask('prod', 'Build CSS, JS & templates for production', ['sass:compress', 'handlebars', 'concat', 'uglify', 'copy:prod']);

        // All tasks related to building the Ember client code
        grunt.registerTask('emberBuild', 'Build Ember JS & templates for development', ['emberTemplates:dev', 'transpile', 'concat_sourcemap']);

        // When you just say 'grunt'
<<<<<<< HEAD
        grunt.registerTask('default', 'Build CSS, JS & templates for development', ['update_submodules', 'sass:compress', 'handlebars', 'concat', 'emberBuild']);
=======
        grunt.registerTask('default', 'Build CSS, JS & templates for development', ['update_submodules', 'sass:compress', 'handlebars', 'concat', 'copy:dev']);
>>>>>>> 75caeb93
    };

module.exports = configureGrunt;<|MERGE_RESOLUTION|>--- conflicted
+++ resolved
@@ -205,13 +205,6 @@
                         white: true
                     },
                     files: {
-<<<<<<< HEAD
-                        src: 'core/client/**/*.js'
-                    },
-                    exclude: [
-                        'core/client/templates/**/*.js'
-                    ]
-=======
                         src: [
                             'core/client/**/*.js',
                             // Ignore files
@@ -219,7 +212,6 @@
                             '!core/client/tpl/**/*.js'
                         ]
                     }
->>>>>>> 75caeb93
                 },
                 shared: {
                     options: {
@@ -518,39 +510,10 @@
                 dev: {
                     files: {
                         'core/built/scripts/vendor.js': [
-<<<<<<< HEAD
-                            'core/shared/vendor/jquery/jquery.js',
-                            'core/shared/vendor/jquery/jquery-ui-1.10.3.custom.min.js',
+                            'bower_components/jquery/dist/jquery.js',
+                            'bower_components/jquery-ui/ui/jquery-ui.js',
                             'core/clientold/assets/lib/jquery-utils.js',
                             'core/clientold/assets/lib/uploader.js',
-                            'core/shared/vendor/lodash.underscore.js',
-                            'core/shared/vendor/backbone/backbone.js',
-                            'core/shared/vendor/handlebars/handlebars-runtime.js',
-                            'core/shared/vendor/moment.js',
-
-                            'core/shared/vendor/jquery/jquery.ui.widget.js',
-                            'core/shared/vendor/jquery/jquery.iframe-transport.js',
-                            'core/shared/vendor/jquery/jquery.fileupload.js',
-
-                            'core/clientold/assets/vendor/codemirror/codemirror.js',
-                            'core/clientold/assets/vendor/codemirror/addon/mode/overlay.js',
-                            'core/clientold/assets/vendor/codemirror/mode/markdown/markdown.js',
-                            'core/clientold/assets/vendor/codemirror/mode/gfm/gfm.js',
-                            'core/clientold/assets/vendor/showdown/showdown.js',
-                            'core/clientold/assets/vendor/showdown/extensions/ghostdown.js',
-                            'core/shared/vendor/showdown/extensions/github.js',
-                            'core/clientold/assets/vendor/shortcuts.js',
-                            'core/clientold/assets/vendor/validator-client.js',
-                            'core/clientold/assets/vendor/countable.js',
-                            'core/clientold/assets/vendor/to-title-case.js',
-                            'core/clientold/assets/vendor/packery.pkgd.min.js',
-                            'core/clientold/assets/vendor/fastclick.js',
-                            'core/clientold/assets/vendor/nprogress.js'
-=======
-                            'bower_components/jquery/dist/jquery.js',
-                            'bower_components/jquery-ui/ui/jquery-ui.js',
-                            'core/client/assets/lib/jquery-utils.js',
-                            'core/client/assets/lib/uploader.js',
 
                             'bower_components/lodash/dist/lodash.underscore.js',
                             'bower_components/backbone/backbone.js',
@@ -564,18 +527,17 @@
                             'bower_components/showdown/src/showdown.js',
                             'bower_components/validator-js/validator.js',
 
-                            'core/client/assets/lib/showdown/extensions/ghostdown.js',
+                            'core/clientold/assets/lib/showdown/extensions/ghostdown.js',
                             'core/shared/lib/showdown/extensions/typography.js',
                             'core/shared/lib/showdown/extensions/github.js',
 
                             // ToDo: Remove or replace
-                            'core/client/assets/vendor/shortcuts.js',
-                            'core/client/assets/vendor/to-title-case.js',
+                            'core/clientold/assets/vendor/shortcuts.js',
+                            'core/clientold/assets/vendor/to-title-case.js',
 
                             'bower_components/Countable/Countable.js',
                             'bower_components/fastclick/lib/fastclick.js',
                             'bower_components/nprogress/nprogress.js'
->>>>>>> 75caeb93
                         ],
 
                         'core/built/scripts/helpers.js': [
@@ -604,50 +566,21 @@
                 'dev-ember': {
                     files: {
                         'core/built/scripts/vendor-ember.js': [
-                            'core/shared/vendor/loader.js',
-                            'core/shared/vendor/jquery/jquery.js',
-                            'core/shared/vendor/handlebars/handlebars.js',
-                            'core/shared/vendor/ember/ember.js',
-                            'core/shared/vendor/ember-resolver/dist/ember-resolver.js'
+                            'core/client/assets/vendor/loader.js',
+                            'bower_components/jquery/dist/jquery.js',
+                            'bower_components/handlebars.js/dist/handlebars.js',
+                            'bower_components/ember/ember.js',
+                            'bower_components/ember-resolver/dist/ember-resolver.js'
                         ]
                     }
                 },
                 prod: {
                     files: {
                         'core/built/scripts/ghost.js': [
-<<<<<<< HEAD
-                            'core/shared/vendor/jquery/jquery.js',
-                            'core/shared/vendor/jquery/jquery-ui-1.10.3.custom.min.js',
+                            'bower_components/jquery/dist/jquery.js',
+                            'bower_components/jquery-ui/ui/jquery-ui.js',
                             'core/clientold/assets/lib/jquery-utils.js',
                             'core/clientold/assets/lib/uploader.js',
-                            'core/shared/vendor/lodash.underscore.js',
-                            'core/shared/vendor/backbone/backbone.js',
-                            'core/shared/vendor/handlebars/handlebars-runtime.js',
-                            'core/shared/vendor/moment.js',
-
-                            'core/shared/vendor/jquery/jquery.ui.widget.js',
-                            'core/shared/vendor/jquery/jquery.iframe-transport.js',
-                            'core/shared/vendor/jquery/jquery.fileupload.js',
-
-                            'core/clientold/assets/vendor/codemirror/codemirror.js',
-                            'core/clientold/assets/vendor/codemirror/addon/mode/overlay.js',
-                            'core/clientold/assets/vendor/codemirror/mode/markdown/markdown.js',
-                            'core/clientold/assets/vendor/codemirror/mode/gfm/gfm.js',
-                            'core/clientold/assets/vendor/showdown/showdown.js',
-                            'core/clientold/assets/vendor/showdown/extensions/ghostdown.js',
-                            'core/shared/vendor/showdown/extensions/github.js',
-                            'core/clientold/assets/vendor/shortcuts.js',
-                            'core/clientold/assets/vendor/validator-client.js',
-                            'core/clientold/assets/vendor/countable.js',
-                            'core/clientold/assets/vendor/to-title-case.js',
-                            'core/clientold/assets/vendor/packery.pkgd.min.js',
-                            'core/clientold/assets/vendor/fastclick.js',
-                            'core/clientold/assets/vendor/nprogress.js',
-=======
-                            'bower_components/jquery/dist/jquery.js',
-                            'bower_components/jquery-ui/ui/jquery-ui.js',
-                            'core/client/assets/lib/jquery-utils.js',
-                            'core/client/assets/lib/uploader.js',
 
                             'bower_components/lodash/dist/lodash.underscore.js',
                             'bower_components/backbone/backbone.js',
@@ -661,18 +594,17 @@
                             'bower_components/showdown/src/showdown.js',
                             'bower_components/validator-js/validator.js',
 
-                            'core/client/assets/lib/showdown/extensions/ghostdown.js',
+                            'core/clientold/assets/lib/showdown/extensions/ghostdown.js',
                             'core/shared/lib/showdown/extensions/typography.js',
                             'core/shared/lib/showdown/extensions/github.js',
 
                             // ToDo: Remove or replace
-                            'core/client/assets/vendor/shortcuts.js',
-                            'core/client/assets/vendor/to-title-case.js',
+                            'core/clientold/assets/vendor/shortcuts.js',
+                            'core/clientold/assets/vendor/to-title-case.js',
 
                             'bower_components/Countable/Countable.js',
                             'bower_components/fastclick/lib/fastclick.js',
                             'bower_components/nprogress/nprogress.js',
->>>>>>> 75caeb93
 
                             'core/clientold/init.js',
 
@@ -1023,11 +955,8 @@
                 'sass:admin',
                 'handlebars',
                 'concat',
-<<<<<<< HEAD
                 'emberBuild',
-=======
                 'copy:dev',
->>>>>>> 75caeb93
                 'express:dev',
                 'watch'
             ]);
@@ -1077,11 +1006,7 @@
         grunt.registerTask('emberBuild', 'Build Ember JS & templates for development', ['emberTemplates:dev', 'transpile', 'concat_sourcemap']);
 
         // When you just say 'grunt'
-<<<<<<< HEAD
-        grunt.registerTask('default', 'Build CSS, JS & templates for development', ['update_submodules', 'sass:compress', 'handlebars', 'concat', 'emberBuild']);
-=======
-        grunt.registerTask('default', 'Build CSS, JS & templates for development', ['update_submodules', 'sass:compress', 'handlebars', 'concat', 'copy:dev']);
->>>>>>> 75caeb93
+        grunt.registerTask('default', 'Build CSS, JS & templates for development', ['update_submodules', 'sass:compress', 'handlebars', 'concat', 'copy:dev', 'emberBuild']);
     };
 
 module.exports = configureGrunt;