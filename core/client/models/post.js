import BaseModel from 'ghost/models/base';

var PostModel = BaseModel.extend({
    url: BaseModel.apiRoot + '/posts/',

    generateSlug: function () {
        // @TODO Make this request use this.get('title') once we're an actual user
        var url = this.get('url') + 'slug/' + encodeURIComponent('test title') + '/';
        return ic.ajax.request(url, {
            type: 'GET'
        });
    },

    save: function (properties) {
        var url = this.url,
            self = this,
            type,
            validationErrors = this.validate();

        if (validationErrors.length) {
            return Ember.RSVP.Promise(function (resolve, reject) {
                return reject(validationErrors);
            });
<<<<<<< HEAD
            this.set('tags', tags);
        },
        sync: function (method, model, options) {
            //wrap post in {posts: [{...}]}
            if (method === 'create' || method === 'update') {
                options.data = JSON.stringify({posts: [this.attributes]});
                options.contentType = 'application/json';
                options.url = model.url() + '?include=tags';
            }

            return Backbone.Model.prototype.sync.apply(this, arguments);
=======
>>>>>>> 45076db7
        }

        //If specific properties are being saved,
        //this is an edit. Otherwise, it's an add.
        if (properties && properties.length > 0) {
            type = 'PUT';
            url += this.get('id');
        } else {
            type = 'POST';
            properties = Ember.keys(this);
        }

        return ic.ajax.request(url, {
            type: type,
            data: this.getProperties(properties)
        }).then(function (model) {
            return self.setProperties(model);
        });
    },
    validate: function () {
        var validationErrors = [];

        if (!(this.get('title') && this.get('title').length)) {
            validationErrors.push({
                message: "You must specify a title for the post."
            });
        }

        return validationErrors;
    }
});

export default PostModel;<|MERGE_RESOLUTION|>--- conflicted
+++ resolved
@@ -21,20 +21,6 @@
             return Ember.RSVP.Promise(function (resolve, reject) {
                 return reject(validationErrors);
             });
-<<<<<<< HEAD
-            this.set('tags', tags);
-        },
-        sync: function (method, model, options) {
-            //wrap post in {posts: [{...}]}
-            if (method === 'create' || method === 'update') {
-                options.data = JSON.stringify({posts: [this.attributes]});
-                options.contentType = 'application/json';
-                options.url = model.url() + '?include=tags';
-            }
-
-            return Backbone.Model.prototype.sync.apply(this, arguments);
-=======
->>>>>>> 45076db7
         }
 
         //If specific properties are being saved,
