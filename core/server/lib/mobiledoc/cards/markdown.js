const markdownCard = require('./_markdown');
const createCard = require('../create-card');

<<<<<<< HEAD
module.exports = createCard({
    name: 'markdown',
    type: 'dom',
    config: {
        commentWrapper: true
    },
    render: function (opts) {
        let converters = require('../converters');
        let payload = opts.payload;
        // convert markdown to HTML ready for insertion into dom
        let html = converters.markdownConverter.render(payload.markdown || '');

        if (!html) {
            return '';
        }

        // use the SimpleDOM document to create a raw HTML section.
        // avoids parsing/rendering of potentially broken or unsupported HTML
        return opts.env.dom.createRawHTMLSection(html);
    },

    absoluteToRelative(urlUtils, payload, options) {
        payload.markdown = payload.markdown && urlUtils.markdownAbsoluteToRelative(payload.markdown, options);
        return payload;
    },

    relativeToAbsolute(urlUtils, payload, options) {
        payload.markdown = payload.markdown && urlUtils.markdownRelativeToAbsolute(payload.markdown, options);
        return payload;
    }
});
=======
// uses the _markdown card definition function so that the card definition
// can be re-used in aliased cards
module.exports = createCard(markdownCard());
>>>>>>> cd02fd5c
<|MERGE_RESOLUTION|>--- conflicted
+++ resolved
@@ -1,40 +1,6 @@
 const markdownCard = require('./_markdown');
 const createCard = require('../create-card');
 
-<<<<<<< HEAD
-module.exports = createCard({
-    name: 'markdown',
-    type: 'dom',
-    config: {
-        commentWrapper: true
-    },
-    render: function (opts) {
-        let converters = require('../converters');
-        let payload = opts.payload;
-        // convert markdown to HTML ready for insertion into dom
-        let html = converters.markdownConverter.render(payload.markdown || '');
-
-        if (!html) {
-            return '';
-        }
-
-        // use the SimpleDOM document to create a raw HTML section.
-        // avoids parsing/rendering of potentially broken or unsupported HTML
-        return opts.env.dom.createRawHTMLSection(html);
-    },
-
-    absoluteToRelative(urlUtils, payload, options) {
-        payload.markdown = payload.markdown && urlUtils.markdownAbsoluteToRelative(payload.markdown, options);
-        return payload;
-    },
-
-    relativeToAbsolute(urlUtils, payload, options) {
-        payload.markdown = payload.markdown && urlUtils.markdownRelativeToAbsolute(payload.markdown, options);
-        return payload;
-    }
-});
-=======
 // uses the _markdown card definition function so that the card definition
 // can be re-used in aliased cards
-module.exports = createCard(markdownCard());
->>>>>>> cd02fd5c
+module.exports = createCard(markdownCard());