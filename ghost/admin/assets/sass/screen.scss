/*
 * Ground Zero - This is where it begins.
 * Every Sass file is imported here
 *
 * Table of Contents
 *
 * Variables & Mixin Libraries
 * Libraries
 * Modules
 * Layouts
 */


/* ==========================================================================
   Variables & Mixins
   ========================================================================== */

@import "_bourbon"; // via Bower http://bourbon.io/
@import "helpers/variables";
@import "helpers/mixins";


/* ==========================================================================
   Libraries
   ========================================================================== */

@import "normalize"; // via Bower


/* ==========================================================================
   Modules
   ========================================================================== */

@import "modules/base";
@import "modules/layout";
@import "modules/utility";
@import "modules/animations";
@import "modules/icons";
@import "modules/buttons";
@import "modules/typography";
@import "modules/tables";
@import "modules/forms";
@import "modules/floatingheaders";
@import "modules/modals";
@import "modules/dropdowns";
@import "modules/notifications";
@import "modules/objectlist";
@import "modules/rolelables";
@import "modules/uploader";
@import "modules/navbar";
@import "modules/navs";
@import "modules/nprogress";


/* ==========================================================================
   Layouts
   ========================================================================== */

@import "layouts/auth";
@import "layouts/content";
@import "layouts/editor";
@import "layouts/errors";
<<<<<<< HEAD
=======

// Settings Layouts - Styles for the settings panes, grouped by pane.

@import "layouts/setup";
>>>>>>> d4a76211
@import "layouts/settings";
@import "layouts/setup";
@import "layouts/users";<|MERGE_RESOLUTION|>--- conflicted
+++ resolved
@@ -60,13 +60,6 @@
 @import "layouts/content";
 @import "layouts/editor";
 @import "layouts/errors";
-<<<<<<< HEAD
-=======
-
-// Settings Layouts - Styles for the settings panes, grouped by pane.
-
-@import "layouts/setup";
->>>>>>> d4a76211
 @import "layouts/settings";
 @import "layouts/setup";
 @import "layouts/users";