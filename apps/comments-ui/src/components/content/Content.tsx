import CTABox from './CTABox';
import Comment from './Comment';
import ContentTitle from './ContentTitle';
import MainForm from './forms/MainForm';
import Pagination from './Pagination';
import {ROOT_DIV_ID} from '../../utils/constants';
import {SortingForm} from './forms/SortingForm';
import {useAppContext, useLabs} from '../../AppContext';
import {useEffect} from 'react';

const Content = () => {
    const labs = useLabs();
    const {t} = useAppContext();

    const {pagination, member, comments, commentCount, commentsEnabled, title, showCount, secundaryFormCount} = useAppContext();
    let commentsElements;
    if (labs && labs.commentImprovements) {
        // this is now managed by the api
        commentsElements = comments.slice().map(comment => <Comment key={comment.id} comment={comment} />);
    }
    commentsElements = comments.slice().reverse().map(comment => <Comment key={comment.id} comment={comment} />);

    useEffect(() => {
        const elem = document.getElementById(ROOT_DIV_ID);

        // Check scroll position
        if (elem && window.location.hash === `#ghost-comments`) {
            // Only scroll if the user didn't scroll by the time we loaded the comments
            // We could remove this, but if the network connection is slow, we risk having a page jump when the user already started scrolling
            if (window.scrollY === 0) {
                // This is a bit hacky, but one animation frame is not enough to wait for the iframe height to have changed and the DOM to be updated correctly before scrolling
                requestAnimationFrame(() => {
                    requestAnimationFrame(() => {
                        elem.scrollIntoView();
                    });
                });
            }
        }
    }, []);

    const isPaidOnly = commentsEnabled === 'paid';
    const isPaidMember = member && !!member.paid;

    const showCTA = !member || (isPaidOnly && !isPaidMember);
    const hasOpenReplyForms = secundaryFormCount > 0;

    return (
<<<<<<< HEAD
        labs.commentImprovements ? (
            <>
                <ContentTitle count={commentCount} showCount={showCount} title={title}/>
                <div>
                    {member ? (isPaidMember || !paidOnly ? <MainForm commentsCount={commentCount} /> : <CTABox isFirst={pagination?.total === 0} isPaid={paidOnly} />) : <CTABox isFirst={pagination?.total === 0} isPaid={paidOnly} />}
                </div>
                <div className="z-20 mb-7 mt-3">
                    <span className="flex items-center gap-1.5 text-sm font-medium text-neutral-900 dark:text-neutral-100">
                        {t('Sort by')}: <SortingForm/>
                    </span>
                </div>
                <div className={!pagination ? 'z-10 mt-4' : 'z-10'} data-test="comment-elements">
                    {commentsElements}
                </div>
                <Pagination />
            </>
        ) : (
            <>
                <ContentTitle count={commentCount} showCount={showCount} title={title}/>
                <Pagination />
                <div className={!pagination ? 'mt-4' : ''} data-test="comment-elements">
                    {commentsElements}
                </div>
                <div>
                    {!hasOpenSecundaryForms
                        ? (member ? (isPaidMember || !paidOnly ? <MainForm commentsCount={commentCount} /> : <CTABox isFirst={pagination?.total === 0} isPaid={paidOnly} />) : <CTABox isFirst={pagination?.total === 0} isPaid={paidOnly} />)
                        : null
                    }
                </div>
            </>
        )
=======
        <>
            <ContentTitle count={commentCount} showCount={showCount} title={title}/>
            <Pagination />
            <div className={!pagination ? 'mt-4' : ''} data-test="comment-elements">
                {commentsElements}
            </div>
            <div>
                {hasOpenReplyForms
                    ? null
                    : showCTA
                        ? <CTABox isFirst={pagination?.total === 0} isPaid={isPaidOnly} />
                        : <MainForm commentsCount={commentCount} />
                }
            </div>
            {
                labs?.testFlag ? <div data-testid="this-comes-from-a-flag" style={{display: 'none'}}></div> : null
            }
        </>
>>>>>>> 864e7b27
    );
};

export default Content;<|MERGE_RESOLUTION|>--- conflicted
+++ resolved
@@ -45,7 +45,6 @@
     const hasOpenReplyForms = secundaryFormCount > 0;
 
     return (
-<<<<<<< HEAD
         labs.commentImprovements ? (
             <>
                 <ContentTitle count={commentCount} showCount={showCount} title={title}/>
@@ -77,26 +76,6 @@
                 </div>
             </>
         )
-=======
-        <>
-            <ContentTitle count={commentCount} showCount={showCount} title={title}/>
-            <Pagination />
-            <div className={!pagination ? 'mt-4' : ''} data-test="comment-elements">
-                {commentsElements}
-            </div>
-            <div>
-                {hasOpenReplyForms
-                    ? null
-                    : showCTA
-                        ? <CTABox isFirst={pagination?.total === 0} isPaid={isPaidOnly} />
-                        : <MainForm commentsCount={commentCount} />
-                }
-            </div>
-            {
-                labs?.testFlag ? <div data-testid="this-comes-from-a-flag" style={{display: 'none'}}></div> : null
-            }
-        </>
->>>>>>> 864e7b27
     );
 };
 
