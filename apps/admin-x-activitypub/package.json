{
  "name": "@tryghost/admin-x-activitypub",
<<<<<<< HEAD
  "version": "0.9.3",
=======
  "version": "0.9.9",
>>>>>>> 59d0e54e
  "license": "MIT",
  "repository": {
    "type": "git",
    "url": "https://github.com/TryGhost/Ghost/tree/main/apps/admin-x-activitypub"
  },
  "author": "Ghost Foundation",
  "files": [
    "LICENSE",
    "README.md",
    "dist/"
  ],
  "main": "./dist/admin-x-activitypub.umd.cjs",
  "module": "./dist/admin-x-activitypub.js",
  "private": false,
  "scripts": {
    "dev": "vite build --watch",
    "dev:start": "vite",
    "build": "tsc && vite build",
    "lint": "yarn run lint:code && yarn run lint:test",
    "lint:code": "eslint --ext .js,.ts,.cjs,.tsx --cache src",
    "lint:test": "eslint -c test/.eslintrc.cjs --ext .js,.ts,.cjs,.tsx --cache test",
    "test:unit": "tsc --noEmit && vitest run",
    "test:acceptance": "NODE_OPTIONS='--experimental-specifier-resolution=node --no-warnings' VITE_TEST=true playwright test",
    "test:acceptance:slowmo": "TIMEOUT=100000 PLAYWRIGHT_SLOWMO=100 yarn test:acceptance --headed",
    "test:acceptance:full": "ALL_BROWSERS=1 yarn test:acceptance",
    "preview": "vite preview"
  },
  "devDependencies": {
    "@playwright/test": "1.54.1",
    "@testing-library/react": "14.3.1",
    "@types/jest": "29.5.14",
    "@types/react": "18.3.23",
    "@types/react-dom": "18.3.7",
    "jest": "29.7.0",
    "ts-jest": "29.4.0",
    "vite": "5.4.19",
    "vitest": "1.6.1"
  },
  "nx": {
    "targets": {
      "build": {
        "dependsOn": [
          "^build"
        ]
      },
      "dev": {
        "dependsOn": [
          "^build"
        ]
      },
      "test:unit": {
        "dependsOn": [
          "^build",
          "test:unit"
        ]
      },
      "test:acceptance": {
        "dependsOn": [
          "^build",
          "test:acceptance"
        ]
      }
    }
  },
  "dependencies": {
    "@radix-ui/react-form": "0.1.7",
    "@tryghost/admin-x-framework": "0.0.0",
    "@tryghost/shade": "0.0.0",
    "clsx": "2.1.1",
    "html2canvas-objectfit-fix": "1.2.0",
    "react": "18.3.1",
    "react-dom": "18.3.1",
    "use-debounce": "10.0.5"
  }
}<|MERGE_RESOLUTION|>--- conflicted
+++ resolved
@@ -1,10 +1,6 @@
 {
   "name": "@tryghost/admin-x-activitypub",
-<<<<<<< HEAD
-  "version": "0.9.3",
-=======
-  "version": "0.9.9",
->>>>>>> 59d0e54e
+  "version": "0.9.10",
   "license": "MIT",
   "repository": {
     "type": "git",
