--- conflicted
+++ resolved
@@ -56,15 +56,9 @@
     description: 'For self hosters, forces the usage of the mail.from config as from address for all outgoing emails',
     flag: 'newEmailAddresses'
 },{
-<<<<<<< HEAD
-    title: 'Portal improvements',
-    description: 'Adds a bunch of improvements to portal and portal settings',
-    flag: 'portalImprovements'
-=======
     title: 'Onboarding checklist',
     description: 'Onboarding checklist that helps new customers get started',
     flag: 'onboardingChecklist'
->>>>>>> 5d714f8a
 },{
     title: 'NestJS Playground',
     description: 'Wires up the Ghost NestJS App to the Admin API',
